--- conflicted
+++ resolved
@@ -32,12 +32,8 @@
         run: |
           flake8 .
           mypy .
-<<<<<<< HEAD
-          pydocstyle
-=======
           pydocstyle .
           docformatter --check --recursive .
->>>>>>> 5049eb14
       - name: Lint JavaScript and CSS
         run: |
           npm run lint
