# desAInz

This repository contains the desAInz project. Use `scripts/setup_codex.sh` to install dependencies and build the documentation in a Codex environment.

```bash
./scripts/setup_codex.sh
```


## Development helpers

Run the common tasks using the `Makefile`:

```bash
make up    # start services with Docker Compose
make test  # run Python tests
make lint  # run linters for Python and JavaScript
```

## Debugging with VSCode

VSCode launch configurations are provided in `.vscode/launch.json`.
Start the desired configuration from the Run panel to attach the debugger to the FastAPI API or the Next.js admin dashboard.

Run `scripts/register_schemas.py` after the Kafka and schema registry containers
start to register the provided JSON schemas.

<<<<<<< HEAD
Base Kubernetes manifests are available under `infrastructure/k8s`.
=======
PgBouncer connection pooling is available via the `pgbouncer` service in
`docker-compose.yml`. Point `DATABASE_URL` at port `6432` to leverage pooling.
Execute `scripts/analyze_query_plans.py` periodically to inspect query plans and
identify missing indexes.

## Configuration and Secrets

Local development uses dotenv files. Copy the `.env.example` in each service to `.env` and adjust the values for your environment. The services automatically load these variables using Pydantic `BaseSettings`.

In production, secrets are stored in HashiCorp Vault or AWS Secrets Manager and injected into the running services by the deployment manifests. Do not rely on `.env` files in production.

See [docs/security.md](docs/security.md) for the rotation procedure.

## Release process

1. Ensure all commits follow the Conventional Commits specification.
2. Run `./scripts/release.sh <registry>` to generate the changelog, tag the release and publish versioned Docker images.
>>>>>>> a9c35a90
<|MERGE_RESOLUTION|>--- conflicted
+++ resolved
@@ -25,9 +25,8 @@
 Run `scripts/register_schemas.py` after the Kafka and schema registry containers
 start to register the provided JSON schemas.
 
-<<<<<<< HEAD
 Base Kubernetes manifests are available under `infrastructure/k8s`.
-=======
+
 PgBouncer connection pooling is available via the `pgbouncer` service in
 `docker-compose.yml`. Point `DATABASE_URL` at port `6432` to leverage pooling.
 Execute `scripts/analyze_query_plans.py` periodically to inspect query plans and
@@ -44,5 +43,4 @@
 ## Release process
 
 1. Ensure all commits follow the Conventional Commits specification.
-2. Run `./scripts/release.sh <registry>` to generate the changelog, tag the release and publish versioned Docker images.
->>>>>>> a9c35a90
+2. Run `./scripts/release.sh <registry>` to generate the changelog, tag the release and publish versioned Docker images.