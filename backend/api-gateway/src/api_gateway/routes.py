"""API routes including REST and tRPC-compatible endpoints."""

from typing import Any, Dict
import os

import httpx

from fastapi import APIRouter, Depends, HTTPException, status
from sqlalchemy import select
import sqlalchemy as sa

from .auth import verify_token, require_role
from .audit import log_admin_action
from backend.shared.db import session_scope
from backend.shared.db.models import AuditLog, UserRole
from mockup_generation.model_repository import list_models, set_default
from scripts import maintenance

PUBLISHER_URL = os.environ.get(
    "PUBLISHER_URL",
    "http://marketplace-publisher:8000",
)

router = APIRouter()


@router.get("/status")
async def status_endpoint() -> Dict[str, str]:
    """Public status endpoint."""
    return {"status": "ok"}


@router.get("/roles")
async def list_roles(
    payload: Dict[str, Any] = Depends(require_role("admin")),
) -> list[Dict[str, str]]:
    """Return all user role assignments."""
    with session_scope() as session:
        rows = session.execute(select(UserRole.username, UserRole.role)).all()
    log_admin_action(payload.get("sub", "unknown"), "list_roles")
    return [{"username": row.username, "role": row.role} for row in rows]


@router.post("/roles/{username}")
async def assign_role(
    username: str,
    body: Dict[str, str],
    payload: Dict[str, Any] = Depends(require_role("admin")),
) -> Dict[str, str]:
    """Assign ``role`` in ``body`` to ``username``."""
    role = body.get("role")
    if role not in {"admin", "editor", "viewer"}:
        raise HTTPException(status.HTTP_400_BAD_REQUEST, detail="Invalid role")
    with session_scope() as session:
        existing = session.execute(
            select(UserRole).where(UserRole.username == username)
        ).scalar_one_or_none()
        if existing:
            existing.role = role
        else:
            session.add(UserRole(username=username, role=role))
    log_admin_action(
        payload.get("sub", "unknown"),
        "assign_role",
        {"username": username, "role": role},
    )
    return {"username": username, "role": role}


@router.get("/protected")
async def protected(
    payload: Dict[str, Any] = Depends(require_role("admin")),
) -> Dict[str, Any]:
    """Protected endpoint requiring ``admin`` role."""
    log_admin_action(payload.get("sub", "unknown"), "access_protected")
    return {"user": payload.get("sub")}


@router.post("/maintenance/cleanup")
async def trigger_cleanup(
    payload: Dict[str, Any] = Depends(require_role("admin")),
) -> Dict[str, str]:
    """Run cleanup tasks immediately."""
    maintenance.archive_old_mockups()
    maintenance.purge_stale_records()
    log_admin_action(payload.get("sub", "unknown"), "trigger_cleanup")
    return {"status": "ok"}


@router.post("/trpc/{procedure}")
async def trpc_endpoint(
    procedure: str,
    payload: Dict[str, Any] = Depends(verify_token),
) -> Dict[str, Any]:
    """TRPC-compatible endpoint."""
    if procedure == "ping":
        return {"result": {"message": "pong", "user": payload.get("sub")}}
    return {"error": f"Procedure '{procedure}' not found"}


@router.get("/audit-logs")
async def get_audit_logs(
    limit: int = 50,
    offset: int = 0,
    payload: Dict[str, Any] = Depends(require_role("admin")),
) -> Dict[str, Any]:
    """Return paginated audit log entries."""
    with session_scope() as session:
        rows = (
            session.execute(
                select(AuditLog)
                .order_by(AuditLog.timestamp.desc())
                .limit(limit)
                .offset(offset)
            )
            .scalars()
            .all()
        )
        total = session.execute(select(sa.func.count(AuditLog.id))).scalar()
    log_admin_action(payload.get("sub", "unknown"), "get_audit_logs")
    return {
        "total": total,
        "items": [
            {
                "id": r.id,
                "username": r.username,
                "action": r.action,
                "details": r.details,
                "timestamp": r.timestamp.isoformat(),
            }
            for r in rows
        ],
    }


<<<<<<< HEAD
@router.get("/models")
async def get_models(
    payload: Dict[str, Any] = Depends(require_role("admin")),
) -> list[dict[str, Any]]:
    """Return all available AI models."""
    log_admin_action(payload.get("sub", "unknown"), "list_models")
    return [m.__dict__ for m in list_models()]


@router.post("/models/{model_id}/default")
async def switch_default_model(
    model_id: int,
    payload: Dict[str, Any] = Depends(require_role("admin")),
) -> Dict[str, str]:
    """Switch the default model used for mockup generation."""
    try:
        set_default(model_id)
    except ValueError as exc:
        raise HTTPException(status.HTTP_404_NOT_FOUND, detail=str(exc))
    log_admin_action(payload.get("sub", "unknown"), "switch_model", {"id": model_id})
    return {"status": "ok"}
=======
@router.patch("/publish-tasks/{task_id}")
async def edit_publish_task(
    task_id: int,
    body: Dict[str, Any],
    payload: Dict[str, Any] = Depends(require_role("admin")),
) -> Dict[str, str]:
    """Edit metadata for a pending publish task."""
    url = f"{PUBLISHER_URL}/tasks/{task_id}"
    async with httpx.AsyncClient() as client:
        resp = await client.patch(url, json=body)
    if resp.status_code != 200:
        raise HTTPException(resp.status_code, resp.text)
    log_admin_action(
        payload.get("sub", "unknown"),
        "edit_publish_task",
        {"task_id": task_id, "metadata": body},
    )
    return {"status": "updated"}


@router.post("/publish-tasks/{task_id}/retry")
async def retry_publish_task(
    task_id: int,
    payload: Dict[str, Any] = Depends(require_role("admin")),
) -> Dict[str, str]:
    """Re-trigger publishing for a task."""
    url = f"{PUBLISHER_URL}/tasks/{task_id}/retry"
    async with httpx.AsyncClient() as client:
        resp = await client.post(url)
    if resp.status_code != 200:
        raise HTTPException(resp.status_code, resp.text)
    log_admin_action(
        payload.get("sub", "unknown"),
        "retry_publish_task",
        {"task_id": task_id},
    )
    return {"status": "scheduled"}
>>>>>>> c2847cd3
<|MERGE_RESOLUTION|>--- conflicted
+++ resolved
@@ -133,7 +133,6 @@
     }
 
 
-<<<<<<< HEAD
 @router.get("/models")
 async def get_models(
     payload: Dict[str, Any] = Depends(require_role("admin")),
@@ -155,7 +154,7 @@
         raise HTTPException(status.HTTP_404_NOT_FOUND, detail=str(exc))
     log_admin_action(payload.get("sub", "unknown"), "switch_model", {"id": model_id})
     return {"status": "ok"}
-=======
+
 @router.patch("/publish-tasks/{task_id}")
 async def edit_publish_task(
     task_id: int,
@@ -192,5 +191,4 @@
         "retry_publish_task",
         {"task_id": task_id},
     )
-    return {"status": "scheduled"}
->>>>>>> c2847cd3
+    return {"status": "scheduled"}