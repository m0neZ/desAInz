"""Sphinx configuration for the desAInz project."""

from __future__ import annotations

import os
import subprocess
import sys
from typing import TYPE_CHECKING

# -- Path setup --------------------------------------------------------------

sys.path.insert(0, os.path.abspath(".."))
sys.path.append(os.path.abspath("../backend/signal-ingestion/src"))
sys.path.append(os.path.abspath("../backend/mockup-generation"))
sys.path.append(os.path.abspath("../backend/scoring-engine"))
sys.path.append(os.path.abspath("../backend"))
sys.path.append(os.path.abspath("../frontend/admin-dashboard"))

# -- Project information -----------------------------------------------------

project = "desAInz"
author = "desAInz Team"
release = "0.1"

# -- General configuration ---------------------------------------------------

extensions = [
    "myst_parser",
    "sphinxcontrib.mermaid",
    "sphinx.ext.autodoc",
    "sphinx.ext.napoleon",
]

<<<<<<< HEAD
autodoc_mock_imports = [
    "flask",
    "diffusers",
    "redis",
    "torch",
    "numpy",
    "sklearn",
    "sqlalchemy",
    "psycopg2",
    "selenium",
]
=======
autodoc_mock_imports = ["flask", "diffusers", "redis", "torch"]
autodoc_mock_imports += ["numpy", "sklearn", "sqlalchemy"]
>>>>>>> 03d79050

source_suffix = {
    ".rst": "restructuredtext",
    ".md": "markdown",
}

templates_path = ["_templates"]
exclude_patterns: list[str] = [
    "scoring_engine/*",
    "source/*",
]

# Treat warnings as errors
nitpicky = True
nitpick_ignore = [
    ("py:class", "datetime.datetime"),
    ("py:class", "ConfigDict"),
]

# -- Options for HTML output -------------------------------------------------

html_theme = "alabaster"
html_static_path = ["_static"]


# -- Helper functions --------------------------------------------------------


if TYPE_CHECKING:  # pragma: no cover
    from sphinx.application import Sphinx


def _run_linters(app: "Sphinx") -> None:
    """Run docformatter and flake8-docstrings before building docs."""
    docs_dir = os.path.dirname(os.path.abspath(__file__))
    subprocess.check_call(["docformatter", "--in-place", "--recursive", docs_dir])
    subprocess.check_call(["flake8", "--select=D", docs_dir])


def setup(app: "Sphinx") -> None:
    """Set up Sphinx hooks."""
    app.connect("builder-inited", _run_linters)<|MERGE_RESOLUTION|>--- conflicted
+++ resolved
@@ -31,7 +31,6 @@
     "sphinx.ext.napoleon",
 ]
 
-<<<<<<< HEAD
 autodoc_mock_imports = [
     "flask",
     "diffusers",
@@ -43,10 +42,6 @@
     "psycopg2",
     "selenium",
 ]
-=======
-autodoc_mock_imports = ["flask", "diffusers", "redis", "torch"]
-autodoc_mock_imports += ["numpy", "sklearn", "sqlalchemy"]
->>>>>>> 03d79050
 
 source_suffix = {
     ".rst": "restructuredtext",
